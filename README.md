--- conflicted
+++ resolved
@@ -1,18 +1,5 @@
 # Building an Interactive Network Graph to Understand Communities
 
-<<<<<<< HEAD
-Try it out yourself in [![Binder](https://mybinder.org/badge_logo.svg)](https://mybinder.org/v2/gh/lucasdurand/peopleanalytics/HEAD)
-
-## Deployment
-
-### Google App Engine
-
-1. Install the Google Cloud SDK https://cloud.google.com/sdk/docs/install-sdk#deb
-2. Initialize the repo `gcloud init` and log in. Create a new project if needed.
-2. Configure your `app.yaml` https://cloud.google.com/appengine/docs/standard/reference/app-yaml?tab=python
-1. Deploy the app `gcloud app deploy`
-1. View it! `gcloud app browse` or -- https://community-networks-pydata.uc.r.appspot.com/
-=======
 *A hands-on tutorial [scheduled](https://seattle2023.pydata.org/cfp/talk/83P9D7/) for [PyData Seattle 2023](https://pydata.org/seattle2023/schedule/) to build a [fun graph app](https://community-networks-pydata.uc.r.appspot.com/)!*
 
 ## Introduction -- People?!
@@ -53,5 +40,15 @@
 
 * Deploy your app to *the Cloud!* This repo is set up to push to Google App Engine pretty easily, but give it a go with Heroku, Azure, or whatever the defacto (semi)-free option is these days!
 * Build better sample data, try different types of companies, communities, etc. and look for useful patterns
+* Add a feature to show how two people are connected (choose two nodes and then draw some/all of the paths between them)
 * Visualize larger networks -- our system starts to break down over ~500 nodes and needs pagination + sharding (?)
->>>>>>> a8ba803e
+
+## Deployment
+
+### Google App Engine
+
+1. Install the Google Cloud SDK https://cloud.google.com/sdk/docs/install-sdk#deb
+2. Initialize the repo `gcloud init` and log in. Create a new project if needed.
+2. Configure your `app.yaml` https://cloud.google.com/appengine/docs/standard/reference/app-yaml?tab=python
+1. Deploy the app `gcloud app deploy`
+1. View it! `gcloud app browse` or -- https://community-networks-pydata.uc.r.appspot.com/